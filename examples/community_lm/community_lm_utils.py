--- conflicted
+++ resolved
@@ -18,10 +18,7 @@
     seed: int,
     preceding_prompt: str | None = None,
     overwrite: bool = False,
-<<<<<<< HEAD
 ) -> None:
-=======
-):
     """Generate opinions for a given prompt.
 
     Args:
@@ -32,7 +29,6 @@
         preceding_prompt: The preceding prompt.
         overwrite: Whether to overwrite the output file if it exists.
     """
->>>>>>> cf26a328
     model.set_seed(seed)
 
     questions = anes_df.pid.values.tolist()
@@ -73,10 +69,7 @@
     data_folder: str,
     output_filename: str,
     overwrite: bool = False,
-<<<<<<< HEAD
 ) -> None:
-=======
-):
     """Compute the group sentiment for a set of generated opinions.
 
     Args:
@@ -85,7 +78,6 @@
         output_filename: The output filename.
         overwrite: Whether to overwrite the output file if it exists.
     """
->>>>>>> cf26a328
     if not overwrite and os.path.exists(output_filename):
         return
 
