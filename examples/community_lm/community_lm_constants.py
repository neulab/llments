--- conflicted
+++ resolved
@@ -1,9 +1,6 @@
-<<<<<<< HEAD
+"""Constants for the community_lm example."""
 from typing import cast
-=======
-"""Constants for the community_lm example."""
 
->>>>>>> cf26a328
 import pandas as pd
 
 anes_data: dict[str, list[float] | list[str] | list[bool]] = {
