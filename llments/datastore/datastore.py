"""Module for a datastore containing data for retrieval."""
import abc
from typing import Any


class Datastore:
    """A datastore containing data for retrieval."""

    @abc.abstractmethod
    def retrieve(
        self,
<<<<<<< HEAD
        query: str,
        max_results: int,
        query_encoder: str | None=None,
        device: str | None=None,
        pooling: str | None=None,
        l2_norm: bool | None=None,
    ) -> object:
        """Retrieve documents based on the specified parameters.

        Args:
            query (str): The query string to search for.
            max_results (int): Maximum number of results to retrieve.
            query_encoder (str, optional): The type of query encoder to be used.

        Returns:
            object: Retrieved result object.
=======
        index_path: str,
        document_path: str | None = None,
        index_encoder: Any | None = None,
        fields: list[str] | None = None,
        to_faiss: bool = False,
        device: str = "cpu",
        delimiter: str = "\n",
        docid_field: str | None = None,
        batch_size: int = 64,
        max_length: int = 256,
        dimension: int = 768,
        prefix: str | None = None,
        pooling: str | None = None,
        l2_norm: bool = False,
        use_openai: bool = False,
        rate_limit: int = 3500,
    ):
        """Initializes a PyseriniDatastore object.

        Args:
            index_path: The path to store the generated index.
            document_path: The path to the document file.
            index_encoder: The type of document encoder.
            fields: The document fields to be encoded.
            to_faiss: Store as a FAISS index.
            device: The device to be used for encoding.
            delimiter: Delimiter for document separation.
            docid_field: Field in the document containing document id.
            batch_size: Batch size for encoding.
            max_length: Maximum length of the input sequence.
            dimension: Dimensionality of the encoding.
            prefix: Prefix to add to each document.
            pooling: Pooling strategy for document encoding.
            l2_norm: Whether to apply L2 normalization.
            use_openai: Whether to use OpenAI's encoder.
            rate_limit: Rate limit for OpenAI API requests.
        """
        pass

    @abc.abstractmethod
    def encode(
        self,
        document_path: str | None = None,
        index_encoder: Any | None = None,
        fields: list[str] | None = None,
        to_faiss: bool = False,
        device: str = "cpu",
        delimiter: str = "\n",
        docid_field: str | None = None,
        batch_size: int = 64,
        max_length: int = 256,
        dimension: int = 768,
        prefix: str | None = None,
        pooling: str | None = None,
        l2_norm: bool = False,
        use_openai: bool = False,
        rate_limit: int = 3500,
    ) -> None:
        """Encodes documents using the specified parameters.

        Args:
            document_path: The path to the document file.
            index_encoder: The type of document encoder.
            fields: The document fields to be encoded.
            delimiter: Delimiter for document separation.
            docid_field: Field in the document containing document id.
            batch_size: Batch size for encoding.
            max_length: Maximum length of the input sequence.
            dimension: Dimensionality of the encoding.
            prefix: Prefix to add to each document.
            pooling: Pooling strategy for document encoding.
            l2_norm: Whether to apply L2 normalization.
            to_faiss: Whether to store as a FAISS index.
            device: The device to be used for encoding.
            use_openai: Whether to use OpenAI's encoder.
            rate_limit: Rate limit for OpenAI API requests.
>>>>>>> 9530e40a
        """
        pass<|MERGE_RESOLUTION|>--- conflicted
+++ resolved
@@ -9,7 +9,6 @@
     @abc.abstractmethod
     def retrieve(
         self,
-<<<<<<< HEAD
         query: str,
         max_results: int,
         query_encoder: str | None=None,
@@ -26,83 +25,5 @@
 
         Returns:
             object: Retrieved result object.
-=======
-        index_path: str,
-        document_path: str | None = None,
-        index_encoder: Any | None = None,
-        fields: list[str] | None = None,
-        to_faiss: bool = False,
-        device: str = "cpu",
-        delimiter: str = "\n",
-        docid_field: str | None = None,
-        batch_size: int = 64,
-        max_length: int = 256,
-        dimension: int = 768,
-        prefix: str | None = None,
-        pooling: str | None = None,
-        l2_norm: bool = False,
-        use_openai: bool = False,
-        rate_limit: int = 3500,
-    ):
-        """Initializes a PyseriniDatastore object.
-
-        Args:
-            index_path: The path to store the generated index.
-            document_path: The path to the document file.
-            index_encoder: The type of document encoder.
-            fields: The document fields to be encoded.
-            to_faiss: Store as a FAISS index.
-            device: The device to be used for encoding.
-            delimiter: Delimiter for document separation.
-            docid_field: Field in the document containing document id.
-            batch_size: Batch size for encoding.
-            max_length: Maximum length of the input sequence.
-            dimension: Dimensionality of the encoding.
-            prefix: Prefix to add to each document.
-            pooling: Pooling strategy for document encoding.
-            l2_norm: Whether to apply L2 normalization.
-            use_openai: Whether to use OpenAI's encoder.
-            rate_limit: Rate limit for OpenAI API requests.
-        """
-        pass
-
-    @abc.abstractmethod
-    def encode(
-        self,
-        document_path: str | None = None,
-        index_encoder: Any | None = None,
-        fields: list[str] | None = None,
-        to_faiss: bool = False,
-        device: str = "cpu",
-        delimiter: str = "\n",
-        docid_field: str | None = None,
-        batch_size: int = 64,
-        max_length: int = 256,
-        dimension: int = 768,
-        prefix: str | None = None,
-        pooling: str | None = None,
-        l2_norm: bool = False,
-        use_openai: bool = False,
-        rate_limit: int = 3500,
-    ) -> None:
-        """Encodes documents using the specified parameters.
-
-        Args:
-            document_path: The path to the document file.
-            index_encoder: The type of document encoder.
-            fields: The document fields to be encoded.
-            delimiter: Delimiter for document separation.
-            docid_field: Field in the document containing document id.
-            batch_size: Batch size for encoding.
-            max_length: Maximum length of the input sequence.
-            dimension: Dimensionality of the encoding.
-            prefix: Prefix to add to each document.
-            pooling: Pooling strategy for document encoding.
-            l2_norm: Whether to apply L2 normalization.
-            to_faiss: Whether to store as a FAISS index.
-            device: The device to be used for encoding.
-            use_openai: Whether to use OpenAI's encoder.
-            rate_limit: Rate limit for OpenAI API requests.
->>>>>>> 9530e40a
         """
         pass