--- conflicted
+++ resolved
@@ -6,44 +6,10 @@
     """A datastore containing data for retrieval."""
 
     @abc.abstractmethod
-<<<<<<< HEAD
-    def __init__(self, index_path: str, document_path: str, index_encoder=None, fields=None, 
-                 to_faiss=False, device='cpu', delimiter="\n", docid_field=None, batch_size=64, max_length=256, 
-                 dimension=768, prefix=None, pooling=None, l2_norm=None, use_openai=False, rate_limit=3500):
-        """
-        Initializes a PyseriniDatastore object.
-
-        Args:
-            index_path (str): The path to store the generated index.
-            document_path (str): The path to the document file.
-            index_encoder (Any, optional): The type of document encoder. Defaults to None.
-            fields (List[str], optional): The document fields to be encoded. Defaults to ['text'].
-            to_faiss (bool, optional): Store as a FAISS index. Defaults to False.
-            device (str, optional): The device to be used for encoding. Defaults to 'cpu'.
-            delimiter (str, optional): Delimiter for document separation. Defaults to "\n".
-            docid_field (str, optional): Field in the document containing document id. Defaults to None.
-            batch_size (int, optional): Batch size for encoding. Defaults to 64.
-            max_length (int, optional): Maximum length of the input sequence. Defaults to 256.
-            dimension (int, optional): Dimensionality of the encoding. Defaults to 768.
-            prefix (str, optional): Prefix to add to each document. Defaults to None.
-            pooling (str, optional): Pooling strategy for document encoding. Defaults to None.
-            l2_norm (bool, optional): Whether to apply L2 normalization. Defaults to None.
-            use_openai (bool, optional): Whether to use OpenAI's encoder. Defaults to False.
-            rate_limit (int, optional): Rate limit for OpenAI API requests. Defaults to 3500.
-        """  
-        pass
-
-    @abc.abstractmethod
-    def encode(self, index_encoder: str, fields: list, delimiter="\n", docid_field=None,
-                    batch_size=64, max_length=256, dimension=768, prefix=None, pooling=None, l2_norm=None, to_faiss=False,
-                    device='cpu', use_openai=False, rate_limit=3500):
-        """
-        Encodes documents using the specified parameters.
-=======
     def __init__(
         self,
         index_path: str,
-        document_path=None,
+        document_path: str,
         index_encoder=None,
         fields=None,
         to_faiss=False,
@@ -63,28 +29,27 @@
 
         Args:
             index_path (str): The path to store the generated index.
-            document_path (str, optional): The path to the document file.
-            index_encoder (Any, optional): The type of document encoder.
-            fields (List[str], optional): The document fields to be encoded.
-            to_faiss (bool, optional): Store as a FAISS index.
-            device (str, optional): The device to be used for encoding.
-            delimiter (str, optional): Delimiter for document separation.
-            docid_field (str, optional): Field in the document containing document id.
-            batch_size (int, optional): Batch size for encoding.
-            max_length (int, optional): Maximum length of the input sequence.
-            dimension (int, optional): Dimensionality of the encoding.
-            prefix (str, optional): Prefix to add to each document.
-            pooling (str, optional): Pooling strategy for document encoding.
-            l2_norm (bool, optional): Whether to apply L2 normalization.
-            use_openai (bool, optional): Whether to use OpenAI's encoder.
-            rate_limit (int, optional): Rate limit for OpenAI API requests.
-        """
+            document_path (str): The path to the document file. Defaults to None.
+            index_encoder (Any, optional): The type of document encoder. Defaults to None.
+            fields (List[str], optional): The document fields to be encoded. Defaults to ['text'].
+            to_faiss (bool, optional): Store as a FAISS index. Defaults to False.
+            device (str, optional): The device to be used for encoding. Defaults to 'cpu'.
+            delimiter (str, optional): Delimiter for document separation. Defaults to "\n".
+            docid_field (str, optional): Field in the document containing document id. Defaults to None.
+            batch_size (int, optional): Batch size for encoding. Defaults to 64.
+            max_length (int, optional): Maximum length of the input sequence. Defaults to 256.
+            dimension (int, optional): Dimensionality of the encoding. Defaults to 768.
+            prefix (str, optional): Prefix to add to each document. Defaults to None.
+            pooling (str, optional): Pooling strategy for document encoding. Defaults to None.
+            l2_norm (bool, optional): Whether to apply L2 normalization. Defaults to None.
+            use_openai (bool, optional): Whether to use OpenAI's encoder. Defaults to False.
+            rate_limit (int, optional): Rate limit for OpenAI API requests. Defaults to 3500.
+        """  
         pass
 
     @abc.abstractmethod
     def encode(
         self,
-        document_path: str,
         index_encoder: str,
         fields: list,
         delimiter="\n",
@@ -101,7 +66,6 @@
         rate_limit=3500,
     ):
         """Encodes documents using the specified parameters.
->>>>>>> 372e4992
 
         Args:
             index_encoder (str): The type of document encoder.
