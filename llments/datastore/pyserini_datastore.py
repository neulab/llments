"""A module for PyseriniDatastore class."""

import os
from typing import Any
from llments.datastore.datastore import Datastore


class PyseriniDatastore(Datastore):
<<<<<<< HEAD
    def __init__(
        self,
        index_path: str,
        document_path: str | None = None,
        index_encoder: Any | None = None,
        fields: list[str] | None = None,
        to_faiss: bool = False,
        device: str = "cpu",
        delimiter: str = "\n",
        docid_field: str | None = None,
        batch_size: int = 64,
        max_length: int = 256,
        dimension: int = 768,
        prefix: str | None = None,
        pooling: str | None = None,
        l2_norm: bool = False,
        use_openai: bool = False,
        rate_limit: int = 3500,
    ):
        """
        Initializes a PyseriniDatastore object.

        Args:
            index_path: The path to store the generated index.
            document_path: The path to the document file. Defaults to None.
            index_encoder: The type of document encoder. Defaults to None.
            fields: The document fields to be encoded. Defaults to ['text'].
            to_faiss: Store as a FAISS index. Defaults to False.
            device: The device to be used for encoding. Defaults to 'cpu'.
            delimiter: Delimiter for document separation. Defaults to "\n".
            docid_field: Field in the document containing document id. Defaults to None.
            batch_size: Batch size for encoding. Defaults to 64.
            max_length: Maximum length of the input sequence. Defaults to 256.
            dimension: Dimensionality of the encoding. Defaults to 768.
            prefix: Prefix to add to each document. Defaults to None.
            pooling: Pooling strategy for document encoding. Defaults to None.
            l2_norm: Whether to apply L2 normalization. Defaults to None.
            use_openai: Whether to use OpenAI's encoder. Defaults to False.
            rate_limit: Rate limit for OpenAI API requests. Defaults to 3500.
=======
    """A datastore based on Pyserini for storing and retrieving data."""

    def __init__(
        self,
        index_path: str,
        document_path=None,
        index_encoder=None,
        fields=None,
        to_faiss=False,
        device="cpu",
        delimiter="\n",
        docid_field=None,
        batch_size=64,
        max_length=256,
        dimension=768,
        prefix=None,
        pooling=None,
        l2_norm=None,
        use_openai=False,
        rate_limit=3500,
    ):
        """Initializes a PyseriniDatastore object.

        Args:
            index_path (str): The path to store the generated index.
            document_path (str, optional): The path to the document file.
            index_encoder (Any, optional): The type of document encoder.
            fields (List[str], optional): The document fields to be encoded.
            to_faiss (bool, optional): Store as a FAISS index.
            device (str, optional): The device to be used for encoding.
            delimiter (str, optional): Delimiter for document separation.
            docid_field (str, optional): Field in the document containing document id.
            batch_size (int, optional): Batch size for encoding.
            max_length (int, optional): Maximum length of the input sequence.
            dimension (int, optional): Dimensionality of the encoding.
            prefix (str, optional): Prefix to add to each document.
            pooling (str, optional): Pooling strategy for document encoding.
            l2_norm (bool, optional): Whether to apply L2 normalization.
            use_openai (bool, optional): Whether to use OpenAI's encoder.
            rate_limit (int, optional): Rate limit for OpenAI API requests.
>>>>>>> cf26a328
        """
        self.index_path = index_path

        if document_path is not None:
            print("Creating the Datastore...")
            self.encode(
                document_path=document_path,
                index_encoder=index_encoder,
                fields=fields,
                delimiter=delimiter,
                docid_field=docid_field,
                batch_size=batch_size,
                max_length=max_length,
                dimension=dimension,
                prefix=prefix,
                pooling=pooling,
                l2_norm=l2_norm,
                to_faiss=to_faiss,
                device=device,
                use_openai=use_openai,
                rate_limit=rate_limit,
            )
        elif not os.path.exists(index_path):
            raise FileNotFoundError(
                f"Index path '{index_path}' does not exist. You have to create an index first."
            )

    def encode(
        self,
<<<<<<< HEAD
        document_path: str | None = None,
        index_encoder: Any | None = None,
        fields: list[str] | None = None,
        to_faiss: bool = False,
        device: str = "cpu",
        delimiter: str = "\n",
        docid_field: str | None = None,
        batch_size: int = 64,
        max_length: int = 256,
        dimension: int = 768,
        prefix: str | None = None,
        pooling: str | None = None,
        l2_norm: bool = False,
        use_openai: bool = False,
        rate_limit: int = 3500,
    ) -> None:
        """
        Encodes documents using the specified parameters.

        Args:
            document_path: The path to the document file.
            index_encoder: The type of document encoder.
            fields: The document fields to be encoded. Defaults to ['text'].
            delimiter: Delimiter for document separation. Defaults to "\n".
            docid_field: Field in the document containing document id. Defaults to None.
            batch_size: Batch size for encoding. Defaults to 64.
            max_length: Maximum length of the input sequence. Defaults to 256.
            dimension: Dimensionality of the encoding. Defaults to 768.
            prefix: Prefix to add to each document. Defaults to None.
            pooling: Pooling strategy for document encoding. Defaults to None.
            l2_norm: Whether to apply L2 normalization. Defaults to None.
            to_faiss: Whether to store as a FAISS index. Defaults to False.
            device: The device to be used for encoding. Defaults to 'cpu'.
            use_openai: Whether to use OpenAI's encoder. Defaults to False.
            rate_limit: Rate limit for OpenAI API requests. Defaults to 3500.
=======
        document_path: str,
        index_encoder: str,
        fields: list,
        delimiter="\n",
        docid_field=None,
        batch_size=64,
        max_length=256,
        dimension=768,
        prefix=None,
        pooling=None,
        l2_norm=None,
        to_faiss=False,
        device="cpu",
        use_openai=False,
        rate_limit=3500,
    ):
        """Encodes documents using the specified parameters.

        Args:
            document_path (str): The path to the document file.
            index_encoder (str): The type of document encoder.
            fields (List[str], optional): The document fields to be encoded.
            delimiter (str, optional): Delimiter for document separation.
            docid_field (str, optional): Field in the document containing document id.
            batch_size (int, optional): Batch size for encoding.
            max_length (int, optional): Maximum length of the input sequence.
            dimension (int, optional): Dimensionality of the encoding.
            prefix (str, optional): Prefix to add to each document.
            pooling (str, optional): Pooling strategy for document encoding.
            l2_norm (bool, optional): Whether to apply L2 normalization.
            to_faiss (bool, optional): Whether to store as a FAISS index.
            device (str, optional): The device to be used for encoding.
            use_openai (bool, optional): Whether to use OpenAI's encoder.
            rate_limit (int, optional): Rate limit for OpenAI API requests.
>>>>>>> cf26a328
        """
        if document_path is None or index_encoder is None or fields is None:
            raise ValueError(
                "document_path, index_encoder and fields are required parameters."
            )

        try:
            from pyserini.encode import JsonlCollectionIterator
        except ImportError:
            raise ImportError(
                "You need to install the `pyserini` package to use this class."
            )

        encoder_class_map = {
            "dpr": "DprDocumentEncoder",
            "tct_colbert": "TctColBertDocumentEncoder",
            "aggretriever": "AggretrieverDocumentEncoder",
            "ance": "AnceDocumentEncoder",
            "sentence-transformers": "AutoDocumentEncoder",
            "unicoil": "UniCoilDocumentEncoder",
            "openai-api": "OpenAIDocumentEncoder",
            "cosdpr": "CosDprDocumentEncoder",
            "auto": "AutoDocumentEncoder",
        }

        _encoder_class = None
        encoder_class = None

        for class_keyword in encoder_class_map:
            if class_keyword in index_encoder.lower():
                try:
                    module = __import__(
                        "pyserini.encode", fromlist=[encoder_class_map[class_keyword]]
                    )
                    encoder_class = getattr(module, encoder_class_map[class_keyword])
                    _encoder_class = encoder_class_map[class_keyword]
                except ImportError:
                    raise ImportError(
                        "You need to install the `pyserini` package to use this class."
                    )
                break

        # if none of the class keyword was matched, use the AutoDocumentEncoder
        if encoder_class is None:
            try:
                from pyserini.encode import AutoDocumentEncoder
            except ImportError:
                raise ImportError(
                    "You need to install the `pyserini` package to use this class."
                )
            encoder_class = AutoDocumentEncoder
            _encoder_class = "AutoDocumentEncoder"

        if pooling is None:
            if "sentence-transformers" in index_encoder:
                pooling = "mean"
            elif "contriever" in index_encoder:
                pooling = "mean"
            else:
                pooling = "cls"

        if l2_norm is None:
            if "sentence-transformers" in index_encoder:
                l2_norm = True
            elif "contriever" in index_encoder:
                l2_norm = False
            else:
                l2_norm = False

        print("Initializing the document encoder ...")

        if _encoder_class == "AutoDocumentEncoder":
            encoder_instance = encoder_class(
                model_name=index_encoder,
                device=device,
                pooling=pooling,
                l2_norm=l2_norm,
                prefix=prefix,
            )
        else:
            encoder_instance = encoder_class(model_name=index_encoder, device=device)

        if to_faiss:
            try:
                from pyserini.encode import FaissRepresentationWriter
            except ImportError:
                raise ImportError(
                    "You need to install the `pyserini` package to use this class."
                )
            embedding_writer = FaissRepresentationWriter(
                self.index_path, dimension=dimension
            )
        else:
            try:
                from pyserini.encode import JsonlRepresentationWriter
            except ImportError:
                raise ImportError(
                    "You need to install the `pyserini` package to use this class."
                )
            embedding_writer = JsonlRepresentationWriter(self.index_path)

        collection_iterator = JsonlCollectionIterator(
            document_path, fields, docid_field, delimiter
        )

        if use_openai:
            try:
                from pyserini.encode import OPENAI_API_RETRY_DELAY
            except ImportError:
                raise ImportError(
                    "You need to install the `pyserini` package to use this class."
                )
            batch_size = int(rate_limit / (60 / OPENAI_API_RETRY_DELAY))

        print("Building the index ...")

        with embedding_writer:
            for batch_info in collection_iterator(batch_size):
                texts = batch_info["text"]
                titles = batch_info["title"] if "title" in fields else None
                expands = batch_info["expand"] if "expand" in fields else None
                fp16 = False
                max_length = max_length
                add_sep = False

                embeddings = encoder_instance.encode(
                    texts=texts,
                    titles=titles,
                    expands=expands,
                    fp16=fp16,
                    max_length=max_length,
                    add_sep=add_sep,
                )
                batch_info["vector"] = embeddings
                embedding_writer.write(batch_info, fields)

        print("\nIndex creation completed sucessfully!")<|MERGE_RESOLUTION|>--- conflicted
+++ resolved
@@ -6,7 +6,8 @@
 
 
 class PyseriniDatastore(Datastore):
-<<<<<<< HEAD
+    """A PyseriniDatastore containing data for retrieval."""
+
     def __init__(
         self,
         index_path: str,
@@ -26,68 +27,25 @@
         use_openai: bool = False,
         rate_limit: int = 3500,
     ):
-        """
-        Initializes a PyseriniDatastore object.
+        """Initializes a PyseriniDatastore object.
 
         Args:
             index_path: The path to store the generated index.
-            document_path: The path to the document file. Defaults to None.
-            index_encoder: The type of document encoder. Defaults to None.
-            fields: The document fields to be encoded. Defaults to ['text'].
-            to_faiss: Store as a FAISS index. Defaults to False.
-            device: The device to be used for encoding. Defaults to 'cpu'.
-            delimiter: Delimiter for document separation. Defaults to "\n".
-            docid_field: Field in the document containing document id. Defaults to None.
-            batch_size: Batch size for encoding. Defaults to 64.
-            max_length: Maximum length of the input sequence. Defaults to 256.
-            dimension: Dimensionality of the encoding. Defaults to 768.
-            prefix: Prefix to add to each document. Defaults to None.
-            pooling: Pooling strategy for document encoding. Defaults to None.
-            l2_norm: Whether to apply L2 normalization. Defaults to None.
-            use_openai: Whether to use OpenAI's encoder. Defaults to False.
-            rate_limit: Rate limit for OpenAI API requests. Defaults to 3500.
-=======
-    """A datastore based on Pyserini for storing and retrieving data."""
-
-    def __init__(
-        self,
-        index_path: str,
-        document_path=None,
-        index_encoder=None,
-        fields=None,
-        to_faiss=False,
-        device="cpu",
-        delimiter="\n",
-        docid_field=None,
-        batch_size=64,
-        max_length=256,
-        dimension=768,
-        prefix=None,
-        pooling=None,
-        l2_norm=None,
-        use_openai=False,
-        rate_limit=3500,
-    ):
-        """Initializes a PyseriniDatastore object.
-
-        Args:
-            index_path (str): The path to store the generated index.
-            document_path (str, optional): The path to the document file.
-            index_encoder (Any, optional): The type of document encoder.
-            fields (List[str], optional): The document fields to be encoded.
-            to_faiss (bool, optional): Store as a FAISS index.
-            device (str, optional): The device to be used for encoding.
-            delimiter (str, optional): Delimiter for document separation.
-            docid_field (str, optional): Field in the document containing document id.
-            batch_size (int, optional): Batch size for encoding.
-            max_length (int, optional): Maximum length of the input sequence.
-            dimension (int, optional): Dimensionality of the encoding.
-            prefix (str, optional): Prefix to add to each document.
-            pooling (str, optional): Pooling strategy for document encoding.
-            l2_norm (bool, optional): Whether to apply L2 normalization.
-            use_openai (bool, optional): Whether to use OpenAI's encoder.
-            rate_limit (int, optional): Rate limit for OpenAI API requests.
->>>>>>> cf26a328
+            document_path: The path to the document file.
+            index_encoder: The type of document encoder.
+            fields: The document fields to be encoded.
+            to_faiss: Store as a FAISS index.
+            device: The device to be used for encoding.
+            delimiter: Delimiter for document separation.
+            docid_field: Field in the document containing document id.
+            batch_size: Batch size for encoding.
+            max_length: Maximum length of the input sequence.
+            dimension: Dimensionality of the encoding.
+            prefix: Prefix to add to each document.
+            pooling: Pooling strategy for document encoding.
+            l2_norm: Whether to apply L2 normalization.
+            use_openai: Whether to use OpenAI's encoder.
+            rate_limit: Rate limit for OpenAI API requests.
         """
         self.index_path = index_path
 
@@ -117,7 +75,6 @@
 
     def encode(
         self,
-<<<<<<< HEAD
         document_path: str | None = None,
         index_encoder: Any | None = None,
         fields: list[str] | None = None,
@@ -134,61 +91,24 @@
         use_openai: bool = False,
         rate_limit: int = 3500,
     ) -> None:
-        """
-        Encodes documents using the specified parameters.
+        """Encodes documents using the specified parameters.
 
         Args:
             document_path: The path to the document file.
             index_encoder: The type of document encoder.
-            fields: The document fields to be encoded. Defaults to ['text'].
-            delimiter: Delimiter for document separation. Defaults to "\n".
-            docid_field: Field in the document containing document id. Defaults to None.
-            batch_size: Batch size for encoding. Defaults to 64.
-            max_length: Maximum length of the input sequence. Defaults to 256.
-            dimension: Dimensionality of the encoding. Defaults to 768.
-            prefix: Prefix to add to each document. Defaults to None.
-            pooling: Pooling strategy for document encoding. Defaults to None.
-            l2_norm: Whether to apply L2 normalization. Defaults to None.
-            to_faiss: Whether to store as a FAISS index. Defaults to False.
-            device: The device to be used for encoding. Defaults to 'cpu'.
-            use_openai: Whether to use OpenAI's encoder. Defaults to False.
-            rate_limit: Rate limit for OpenAI API requests. Defaults to 3500.
-=======
-        document_path: str,
-        index_encoder: str,
-        fields: list,
-        delimiter="\n",
-        docid_field=None,
-        batch_size=64,
-        max_length=256,
-        dimension=768,
-        prefix=None,
-        pooling=None,
-        l2_norm=None,
-        to_faiss=False,
-        device="cpu",
-        use_openai=False,
-        rate_limit=3500,
-    ):
-        """Encodes documents using the specified parameters.
-
-        Args:
-            document_path (str): The path to the document file.
-            index_encoder (str): The type of document encoder.
-            fields (List[str], optional): The document fields to be encoded.
-            delimiter (str, optional): Delimiter for document separation.
-            docid_field (str, optional): Field in the document containing document id.
-            batch_size (int, optional): Batch size for encoding.
-            max_length (int, optional): Maximum length of the input sequence.
-            dimension (int, optional): Dimensionality of the encoding.
-            prefix (str, optional): Prefix to add to each document.
-            pooling (str, optional): Pooling strategy for document encoding.
-            l2_norm (bool, optional): Whether to apply L2 normalization.
-            to_faiss (bool, optional): Whether to store as a FAISS index.
-            device (str, optional): The device to be used for encoding.
-            use_openai (bool, optional): Whether to use OpenAI's encoder.
-            rate_limit (int, optional): Rate limit for OpenAI API requests.
->>>>>>> cf26a328
+            fields: The document fields to be encoded.
+            delimiter: Delimiter for document separation.
+            docid_field: Field in the document containing document id.
+            batch_size: Batch size for encoding.
+            max_length: Maximum length of the input sequence.
+            dimension: Dimensionality of the encoding.
+            prefix: Prefix to add to each document.
+            pooling: Pooling strategy for document encoding.
+            l2_norm: Whether to apply L2 normalization.
+            to_faiss: Whether to store as a FAISS index.
+            device: The device to be used for encoding.
+            use_openai: Whether to use OpenAI's encoder.
+            rate_limit: Rate limit for OpenAI API requests.
         """
         if document_path is None or index_encoder is None or fields is None:
             raise ValueError(
