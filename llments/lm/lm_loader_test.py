<<<<<<< HEAD
def test_load_from_spec_file() -> None:
=======
"""Tests for the lm_loader module."""


def test_load_from_spec_file():
>>>>>>> cf26a328
    """Test that load_from_specification_file() loads a language model."""
    raise NotImplementedError<|MERGE_RESOLUTION|>--- conflicted
+++ resolved
@@ -1,10 +1,6 @@
-<<<<<<< HEAD
-def test_load_from_spec_file() -> None:
-=======
 """Tests for the lm_loader module."""
 
 
-def test_load_from_spec_file():
->>>>>>> cf26a328
+def test_load_from_spec_file() -> None:
     """Test that load_from_specification_file() loads a language model."""
     raise NotImplementedError