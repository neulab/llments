"""A module for empirical language models."""

from llments.lm.lm import LanguageModel
import random
import json
import pandas as pd


class EmpiricalDistribution(LanguageModel):
    """An empirical distribution of text data."""

    def __init__(self, data: list[str], probs: list[float] | None = None):
        """Initialize the empirical distribution.

        Args:
            data: The data to be used for the empirical distribution.
            probs: The probabilities of each data point in the distribution.
                If None, the probabilities are assumed to be uniform.
        """
        if probs is None:
            probs = [1 / len(data)] * len(data)
        self.data = pd.DataFrame({"text": data, "prob": probs})

    def generate(
        self,
        condition: str | None,
        do_sample: bool = False,
        max_length: int | None = None,
        temperature: float = 1.0,
        num_return_sequences: int = 1,
    ) -> list[str]:
        """See base class."""
        filtered_df = self.data
        # Adjust distribution
        if condition:
            filtered_df = self.data[self.data["text"].str.startswith(condition)]
        if not do_sample:
            raise NotImplementedError("Greedy decoding is not implemented yet.")
        if max_length is not None:
            filtered_df = filtered_df[
                filtered_df["text"].str.split().len() <= max_length
            ]
        if temperature != 1.0:
            raise NotImplementedError("Temperature is not implemented yet.")
        if filtered_df.empty:
            raise ValueError(
                f"Condition {condition} does not match any strings in the "
                "distribution."
            )
        # Normalize the probabilities
        filtered_df["prob"] = filtered_df["prob"] / filtered_df["prob"].sum()
        rets: list[str] = random.choices(
            filtered_df["text"], weights=filtered_df["probs"], k=num_return_sequences
        )[0]
        return rets

<<<<<<< HEAD
    def fit(self, target: LanguageModel, task_description: str | None = None) -> None:
        raise ValueError(
            "Cannot fit an empirical distribution to another distribution."
        )

=======
>>>>>>> cf26a328
    def calculate_probability(self, x: str) -> float:
        """Calculate the probability of an output given the language model.

        Args:
            x: The output sequence for which the probability is calculated.

        Returns:
            float: The probability of output x given the language model.
        """
        # Implementation logic
        raise NotImplementedError("This is not implemented yet.")

<<<<<<< HEAD
    def set_seed(self, seed: int) -> None:
=======
    def set_seed(self, seed: int):
        """Set the seed for the language model.

        Args:
            seed: The seed to set for the language model.
        """
>>>>>>> cf26a328
        random.seed(seed)


def load_from_text_file(text_file: str) -> EmpiricalDistribution:
    """Load the distribution from a text file."""
    with open(text_file, "r") as f:
        return EmpiricalDistribution(f.readlines())


def load_from_json_file(json_file: str) -> EmpiricalDistribution:
    """Load the distribution from a text file."""
    with open(json_file, "r") as f:
        data = json.load(f)
        return EmpiricalDistribution(
            [x["text"] for x in data], [x["prob"] for x in data]
        )<|MERGE_RESOLUTION|>--- conflicted
+++ resolved
@@ -54,14 +54,6 @@
         )[0]
         return rets
 
-<<<<<<< HEAD
-    def fit(self, target: LanguageModel, task_description: str | None = None) -> None:
-        raise ValueError(
-            "Cannot fit an empirical distribution to another distribution."
-        )
-
-=======
->>>>>>> cf26a328
     def calculate_probability(self, x: str) -> float:
         """Calculate the probability of an output given the language model.
 
@@ -74,16 +66,12 @@
         # Implementation logic
         raise NotImplementedError("This is not implemented yet.")
 
-<<<<<<< HEAD
     def set_seed(self, seed: int) -> None:
-=======
-    def set_seed(self, seed: int):
         """Set the seed for the language model.
 
         Args:
             seed: The seed to set for the language model.
         """
->>>>>>> cf26a328
         random.seed(seed)
 
 
